--- conflicted
+++ resolved
@@ -228,13 +228,8 @@
             if (!($value instanceof \DateTime)
                 || $value != $this->objectMetadata->getFieldValue($object, $fieldName)
             ) {
-<<<<<<< HEAD
-                $setter = 'set' . ucfirst($fieldName);
+                $setter = 'set' . $classifiedFieldName;
                 $this->setValue($object, $value, $setter);
-=======
-                $setter = 'set' . $classifiedFieldName;
-                $this->setValue($entity, $value, $setter);
->>>>>>> 6793f3c3
             }
         }
     }
