--- conflicted
+++ resolved
@@ -30,14 +30,9 @@
     "require-dev": {
         "phpunit/phpunit": "^9.0",
         "ext-sqlite3": "*",
-<<<<<<< HEAD
+        "doctrine/cache": "^1.11",
         "doctrine/orm": "~2.4",
         "doctrine/mongodb-odm": "^2.0"
-=======
-        "doctrine/orm": "~2.8",
-        "doctrine/mongodb-odm": "^2.0",
-        "doctrine/cache": "^1.11"
->>>>>>> 5b619dac
     },
     "autoload": {
         "psr-4": {
